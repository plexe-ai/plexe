"""
Application entry point for the data generation service.

The data generation service is an internal API that generates synthetic data that is meant to capture a particular
data distribution, either with data or without data (low-data regime). The service also exposes functionality for
validating the synthetic data against real data, if available.
"""

<<<<<<< HEAD
import logging
import warnings

from .config import config


# configure warnings
warnings.filterwarnings("ignore", category=FutureWarning)
warnings.filterwarnings("ignore", category=DeprecationWarning)
# configure logging
logger = logging.getLogger()  # Get the root logger
logger.setLevel(logging.DEBUG)  # Set the root logger's level

# Configure handlers
stream_handler = logging.StreamHandler()
stream_handler.setLevel(logging.INFO)
stream_handler.stream.reconfigure(encoding="utf-8")  # Set UTF-8 encoding

file_handler = logging.FileHandler("smolmodels.log", encoding="utf-8")
file_handler.setLevel(logging.DEBUG)

# Define a common formatter
formatter = logging.Formatter(config.FORMAT)
file_handler.setFormatter(formatter)

# Add handlers to the root logger
logger.addHandler(stream_handler)
logger.addHandler(file_handler)
=======
from .config import config as config
>>>>>>> cb74cd3f
<|MERGE_RESOLUTION|>--- conflicted
+++ resolved
@@ -6,35 +6,4 @@
 validating the synthetic data against real data, if available.
 """
 
-<<<<<<< HEAD
-import logging
-import warnings
-
-from .config import config
-
-
-# configure warnings
-warnings.filterwarnings("ignore", category=FutureWarning)
-warnings.filterwarnings("ignore", category=DeprecationWarning)
-# configure logging
-logger = logging.getLogger()  # Get the root logger
-logger.setLevel(logging.DEBUG)  # Set the root logger's level
-
-# Configure handlers
-stream_handler = logging.StreamHandler()
-stream_handler.setLevel(logging.INFO)
-stream_handler.stream.reconfigure(encoding="utf-8")  # Set UTF-8 encoding
-
-file_handler = logging.FileHandler("smolmodels.log", encoding="utf-8")
-file_handler.setLevel(logging.DEBUG)
-
-# Define a common formatter
-formatter = logging.Formatter(config.FORMAT)
-file_handler.setFormatter(formatter)
-
-# Add handlers to the root logger
-logger.addHandler(stream_handler)
-logger.addHandler(file_handler)
-=======
-from .config import config as config
->>>>>>> cb74cd3f
+from .config import config as config