# smolmodels/internal/models/generation/inference.py

"""
This module provides functionality for generating inference code for machine learning models.
"""

import json
from typing import List, Dict, Type
from pathlib import Path

from pydantic import BaseModel

from smolmodels.config import config
from smolmodels.internal.common.provider import Provider
from smolmodels.internal.common.utils.response import extract_code


class InferenceCodeGenerator:
    def __init__(self, provider: Provider):
        """
        Initializes the InferenceCodeGenerator with an empty context.
        :param provider: the LLM provider to use for querying
        """
        self.provider: Provider = provider
        self.context: List[Dict[str, str]] = []

<<<<<<< HEAD
    def generate_inference_code(
        self, input_schema: Type[BaseModel], output_schema: Type[BaseModel], training_code: str, filedir: Path
=======
    def _generate_model_loading(self, training_code: str, model_dir: Path) -> str:
        """
        Generate code for loading the trained model files.

        :param training_code: The training code to analyze for model saving patterns
        :param model_dir: Directory containing the model files
        :return: Code snippet for model loading
        """
        return extract_code(
            self.provider.query(
                system_message=config.code_generation.prompt_inference_base.safe_substitute(),
                user_message=config.code_generation.prompt_inference_model_loading.safe_substitute(
                    training_code=training_code
                ),
            )
        )

    def _generate_preprocessing(self, input_schema: dict, training_code: str) -> str:
        """
        Generate code for preprocessing input data before prediction.

        :param input_schema: Schema defining the input data format
        :param training_code: Training code to analyze for preprocessing steps
        :return: Code snippet for preprocessing
        """
        return extract_code(
            self.provider.query(
                system_message=config.code_generation.prompt_inference_base.safe_substitute(),
                user_message=config.code_generation.prompt_inference_preprocessing.safe_substitute(
                    input_schema=input_schema, training_code=training_code
                ),
            )
        )

    def _generate_prediction(
        self, output_schema: dict, training_code: str, model_loading_code: str, preprocessing_code: str
>>>>>>> 2c8d4d8e
    ) -> str:
        """
        Generate code for making predictions with the loaded model.

<<<<<<< HEAD
        :param [Type[BaseModel]] input_schema: The schema of the input data.
        :param [Type[BaseModel]] output_schema: The schema of the output data.
        :param [str] training_code: The training code that has already been generated.
        :param [str] filedir: The directory in which the predictor should expect model files.
        :return: The generated inference code.
=======
        :param output_schema: Schema defining the expected output format
        :param training_code: Training code to analyze for prediction patterns
        :param model_loading_code: Generated code for loading model files
        :param preprocessing_code: Generated code for preprocessing input data
        :return: Code snippet for prediction
>>>>>>> 2c8d4d8e
        """
        return extract_code(
            self.provider.query(
                system_message=config.code_generation.prompt_inference_base.safe_substitute(),
<<<<<<< HEAD
                user_message=config.code_generation.prompt_inference_generate.safe_substitute(
                    input_schema=input_schema.model_fields,
                    output_schema=output_schema.model_fields,
=======
                user_message=config.code_generation.prompt_inference_prediction.safe_substitute(
                    output_schema=output_schema,
>>>>>>> 2c8d4d8e
                    training_code=training_code,
                    model_loading_code=model_loading_code,
                    preprocessing_code=preprocessing_code,
                ),
            )
        )

    def _combine_code_stages(
        self, model_loading_code: str, preprocessing_code: str, prediction_code: str, model_dir: Path
    ) -> str:
        """
        Combine the separately generated code stages into a complete inference script.

        :param model_loading_code: Code for loading model files
        :param preprocessing_code: Code for preprocessing input data
        :param prediction_code: Code for making predictions
        :param model_dir: Directory containing model files
        :return: Complete inference script
        """
        return extract_code(
            self.provider.query(
                system_message=config.code_generation.prompt_inference_base.safe_substitute(),
                user_message=config.code_generation.prompt_inference_combine.safe_substitute(
                    model_loading_code=model_loading_code,
                    preprocessing_code=preprocessing_code,
                    prediction_code=prediction_code,
                    model_dir=model_dir.as_posix(),
                ),
            )
        )

    def generate_inference_code(
        self, input_schema: dict, output_schema: dict, training_code: str, filedir: Path
    ) -> str:
        """
        Generates inference code based on the problem statement, solution plan, and training code.

        :param input_schema: The schema of the input data.
        :param output_schema: The schema of the output data.
        :param training_code: The training code that has already been generated.
        :param filedir: The directory in which the predictor should expect model files.
        :return: The generated inference code.
        """
        model_dir = Path(filedir).resolve()

        # Stage 1: Generate model loading code
        model_loading_code = self._generate_model_loading(training_code, model_dir)

        # Stage 2: Generate preprocessing code
        preprocessing_code = self._generate_preprocessing(input_schema, training_code)

        # Stage 3: Generate prediction code with context from previous stages
        prediction_code = self._generate_prediction(
            output_schema, training_code, model_loading_code, preprocessing_code
        )

        # Combine the stages
        return self._combine_code_stages(model_loading_code, preprocessing_code, prediction_code, model_dir)

    def fix_inference_code(self, inference_code: str, review: str, problems: str, filedir: Path) -> str:
        """
        Fixes the inference code based on the review and identified problems.

        :param [str] inference_code: The previously generated inference code.
        :param [str] review: The review of the previous solution.
        :param [str] problems: Specific errors or bugs identified.
        :param [str] filedir: The directory in which the predictor should expect model files.
        :return str: The fixed inference code.
        """

        class FixResponse(BaseModel):
            plan: str
            code: str

        response: FixResponse = FixResponse(
            **json.loads(
                self.provider.query(
                    system_message=config.code_generation.prompt_inference_base.safe_substitute(),
                    user_message=config.code_generation.prompt_inference_fix.safe_substitute(
                        inference_code=inference_code,
                        review=review,
                        problems=problems,
                        fildeir=filedir.as_posix(),
                    ),
                    response_format=FixResponse,
                )
            )
        )
        return extract_code(response.code)

    def review_inference_code(
        self,
        inference_code: str,
        input_schema: Type[BaseModel],
        output_schema: Type[BaseModel],
        training_code: str,
        problems: str = None,
        filedir: Path = None,
    ) -> str:
        """
        Reviews the inference code to identify improvements and fix issues.

        :param [str] inference_code: The previously generated inference code.
        :param [Type[BaseModel]] input_schema: The schema of the input data.
        :param [Type[BaseModel]] output_schema: The schema of the output data.
        :param [str] training_code: The training code that has already been generated.
        :param [str] problems: Specific errors or bugs identified.
        :param [str] filedir: The directory in which the predictor should expect model files.
        :return: The review of the inference code with suggestions for improvements.
        """
        return self.provider.query(
            system_message=config.code_generation.prompt_inference_base.safe_substitute(),
            user_message=config.code_generation.prompt_inference_review.safe_substitute(
                inference_code=inference_code,
                input_schema=input_schema.model_fields,
                output_schema=output_schema.model_fields,
                training_code=training_code,
                problems=problems,
                filedir=filedir.as_posix(),
                context="",  # todo: implement memory to provide as 'context'
            ),
        )

    def generate_inference_tests(
        self, problem_statement: str, plan: str, training_code: str, inference_code: str
    ) -> str:
        raise NotImplementedError("Generation of the inference tests is not yet implemented.")

    def fix_inference_tests(self, inference_tests: str, inference_code: str, review: str, problems: str) -> str:
        raise NotImplementedError("Fixing of the inference tests is not yet implemented.")

    def review_inference_tests(
        self, inference_tests: str, inference_code: str, problem_statement: str, plan: str
    ) -> str:
        raise NotImplementedError("Review of the inference tests is not yet implemented.")<|MERGE_RESOLUTION|>--- conflicted
+++ resolved
@@ -24,10 +24,6 @@
         self.provider: Provider = provider
         self.context: List[Dict[str, str]] = []
 
-<<<<<<< HEAD
-    def generate_inference_code(
-        self, input_schema: Type[BaseModel], output_schema: Type[BaseModel], training_code: str, filedir: Path
-=======
     def _generate_model_loading(self, training_code: str, model_dir: Path) -> str:
         """
         Generate code for loading the trained model files.
@@ -45,7 +41,7 @@
             )
         )
 
-    def _generate_preprocessing(self, input_schema: dict, training_code: str) -> str:
+    def _generate_preprocessing(self, input_schema: Type[BaseModel], training_code: str) -> str:
         """
         Generate code for preprocessing input data before prediction.
 
@@ -57,43 +53,28 @@
             self.provider.query(
                 system_message=config.code_generation.prompt_inference_base.safe_substitute(),
                 user_message=config.code_generation.prompt_inference_preprocessing.safe_substitute(
-                    input_schema=input_schema, training_code=training_code
+                    input_schema=input_schema.model_fields, training_code=training_code
                 ),
             )
         )
 
     def _generate_prediction(
-        self, output_schema: dict, training_code: str, model_loading_code: str, preprocessing_code: str
->>>>>>> 2c8d4d8e
+        self, output_schema: Type[BaseModel], training_code: str, model_loading_code: str, preprocessing_code: str
     ) -> str:
         """
         Generate code for making predictions with the loaded model.
 
-<<<<<<< HEAD
-        :param [Type[BaseModel]] input_schema: The schema of the input data.
-        :param [Type[BaseModel]] output_schema: The schema of the output data.
-        :param [str] training_code: The training code that has already been generated.
-        :param [str] filedir: The directory in which the predictor should expect model files.
-        :return: The generated inference code.
-=======
-        :param output_schema: Schema defining the expected output format
-        :param training_code: Training code to analyze for prediction patterns
-        :param model_loading_code: Generated code for loading model files
-        :param preprocessing_code: Generated code for preprocessing input data
+        :param [Type[BaseModel]] output_schema: Schema defining the expected output format
+        :param [str] training_code: Training code to analyze for prediction patterns
+        :param [str] model_loading_code: Generated code for loading model files
+        :param [str] preprocessing_code: Generated code for preprocessing input data
         :return: Code snippet for prediction
->>>>>>> 2c8d4d8e
-        """
-        return extract_code(
-            self.provider.query(
-                system_message=config.code_generation.prompt_inference_base.safe_substitute(),
-<<<<<<< HEAD
-                user_message=config.code_generation.prompt_inference_generate.safe_substitute(
-                    input_schema=input_schema.model_fields,
+        """
+        return extract_code(
+            self.provider.query(
+                system_message=config.code_generation.prompt_inference_base.safe_substitute(),
+                user_message=config.code_generation.prompt_inference_prediction.safe_substitute(
                     output_schema=output_schema.model_fields,
-=======
-                user_message=config.code_generation.prompt_inference_prediction.safe_substitute(
-                    output_schema=output_schema,
->>>>>>> 2c8d4d8e
                     training_code=training_code,
                     model_loading_code=model_loading_code,
                     preprocessing_code=preprocessing_code,
