"""
This module defines the `Model` class, which represents a machine learning model.

A `Model` is characterized by a natural language description of its intent, structured input and output schemas,
and optional constraints that the model must satisfy. This class provides methods for building the model, making
predictions, and inspecting its state, metadata, and metrics.

Key Features:
- Intent: A natural language description of the model's purpose.
- Input/Output Schema: Defines the structure and types of inputs and outputs.
- Constraints: Rules that must hold true for input/output pairs.
- Mutable State: Tracks the model's lifecycle, training metrics, and metadata.
- Build Process: Integrates solution generation with callbacks.
- Chain of Thought: Captures the reasoning steps of the model building process.

Example:
>>>    model = Model(
>>>        intent="Given a dataset of house features, predict the house price.",
>>>        output_schema=create_model("output", **{"price": float}),
>>>        input_schema=create_model("input", **{
>>>            "bedrooms": int,
>>>            "bathrooms": int,
>>>            "square_footage": float
>>>        })
>>>    )
>>>
>>>    model.build(
>>>        datasets=[pd.read_csv("houses.csv")], 
>>>        provider="openai:gpt-4o-mini", 
>>>        max_iterations=10,
>>>        chain_of_thought=True  # Enable chain of thought logging
>>>    )
>>>
>>>    prediction = model.predict({"bedrooms": 3, "bathrooms": 2, "square_footage": 1500.0})
>>>    print(prediction)
"""

import os
import json
import logging
import uuid
from typing import Dict, List, Type, Any
from datetime import datetime

import pandas as pd
from pydantic import BaseModel

from plexe.config import prompt_templates
from plexe.constraints import Constraint
from plexe.datasets import DatasetGenerator
from plexe.callbacks import Callback, BuildStateInfo, ChainOfThoughtModelCallback
from plexe.internal.common.utils.chain_of_thought.emitters import ConsoleEmitter
from plexe.internal.agents import PlexeAgent
from plexe.internal.common.datasets.interface import Dataset, TabularConvertible
from plexe.internal.common.datasets.adapter import DatasetAdapter
from plexe.internal.common.provider import Provider, ProviderConfig
from plexe.internal.common.registries.objects import ObjectRegistry
from plexe.internal.common.utils.model_utils import calculate_model_size, format_code_snippet
from plexe.internal.common.utils.pydantic_utils import map_to_basemodel, format_schema
from plexe.internal.common.utils.model_state import ModelState
from plexe.internal.models.entities.artifact import Artifact
from plexe.internal.models.entities.description import (
    ModelDescription,
    SchemaInfo,
    ImplementationInfo,
    PerformanceInfo,
    CodeInfo,
)
from plexe.internal.models.entities.metric import Metric
from plexe.internal.models.interfaces.predictor import Predictor
from plexe.internal.schemas.resolver import SchemaResolver

logger = logging.getLogger(__name__)


class Model:
    """
    Represents a model that transforms inputs to outputs according to a specified intent.

    A `Model` is defined by a human-readable description of its expected intent, as well as structured
    definitions of its input schema, output schema, and any constraints that must be satisfied by the model.

    Attributes:
        intent (str): A human-readable, natural language description of the model's expected intent.
        output_schema (dict): A mapping of output key names to their types.
        input_schema (dict): A mapping of input key names to their types.
        constraints (List[Constraint]): A list of Constraint objects that represent rules which must be
            satisfied by every input/output pair for the model.

    Example:
        model = Model(
            intent="Given a dataset of house features, predict the house price.",
            output_schema=create_model("output_schema", **{"price": float}),
            input_schema=create_model("input_schema", **{
                "bedrooms": int,
                "bathrooms": int,
                "square_footage": float,
            })
        )
    """

    def __init__(
        self,
        intent: str,
        input_schema: Type[BaseModel] | Dict[str, type] = None,
        output_schema: Type[BaseModel] | Dict[str, type] = None,
        constraints: List[Constraint] = None,
    ):
        """
        Initialise a model with a natural language description of its intent, as well as
        structured definitions of its input schema, output schema, and any constraints.

        :param intent: A human-readable, natural language description of the model's expected intent.
        :param input_schema: a pydantic model or dictionary defining the input schema
        :param output_schema: a pydantic model or dictionary defining the output schema
        :param constraints: A list of Constraint objects that represent rules which must be
            satisfied by every input/output pair for the model.
        """
        # todo: analyse natural language inputs and raise errors where applicable

        # The model's identity is defined by these fields
        self.intent: str = intent
        self.input_schema: Type[BaseModel] = map_to_basemodel("in", input_schema) if input_schema else None
        self.output_schema: Type[BaseModel] = map_to_basemodel("out", output_schema) if output_schema else None
        self.constraints: List[Constraint] = constraints or []
        self.training_data: Dict[str, Dataset] = dict()

        # The model's mutable state is defined by these fields
        self.state: ModelState = ModelState.DRAFT
        self.predictor: Predictor | None = None
        self.trainer_source: str | None = None
        self.predictor_source: str | None = None
        self.artifacts: List[Artifact] = []
        self.metric: Metric | None = None
        self.metadata: Dict[str, str] = dict()  # todo: initialise metadata, etc

        # Generator objects used to create schemas, datasets, and the model itself
        self.schema_resolver: SchemaResolver | None = None

        # Registries used to make datasets, artifacts and other objects available across the system
        self.object_registry = ObjectRegistry()

        # Setup the working directory and unique identifiers
        self.identifier: str = f"model-{abs(hash(self.intent))}-{str(uuid.uuid4())}"
        self.run_id = f"run-{datetime.now().isoformat()}".replace(":", "-").replace(".", "-")
        self.working_dir = f"./workdir/{self.run_id}/"
        os.makedirs(self.working_dir, exist_ok=True)

    def build(
        self,
        datasets: List[pd.DataFrame | DatasetGenerator],
        provider: str | ProviderConfig = "openai/gpt-4o-mini",
        timeout: int = None,
        max_iterations: int = None,
        run_timeout: int = 1800,
        callbacks: List[Callback] = None,
        verbose: bool = False,
        chain_of_thought: bool = True,
    ) -> None:
        """
        Build the model using the provided dataset and optional data generation configuration.

        :param datasets: the datasets to use for training the model
        :param provider: the provider to use for model building, either a string or a ProviderConfig
                         for granular control of which models to use for different agent roles
        :param timeout: maximum total time in seconds to spend building the model (all iterations combined)
        :param max_iterations: maximum number of iterations to spend building the model
        :param run_timeout: maximum time in seconds for each individual model training run
        :param callbacks: list of callbacks to notify during the model building process
        :param verbose: whether to display detailed agent logs during model building (default: False)
        :param chain_of_thought: whether to display chain of thought output (default: True)
        :return:
        """
        # Ensure the object registry is cleared before building
        self.object_registry.clear()

        # Initialize callbacks list if not provided
        callbacks = callbacks or []

        # Add chain of thought callback if requested
        cot_callable = None
        if chain_of_thought:
            cot_model_callback = ChainOfThoughtModelCallback(emitter=ConsoleEmitter())
            callbacks.append(cot_model_callback)

            # Get the underlying callback for use with agents
            cot_callable = cot_model_callback.get_chain_of_thought_callable()

        # Register all callbacks in the object registry
        self.object_registry.register_multiple(Callback, {f"{i}": c for i, c in enumerate(callbacks)})

        # Ensure timeout, max_iterations, and run_timeout make sense
        if timeout is None and max_iterations is None:
            raise ValueError("At least one of 'timeout' or 'max_iterations' must be set")
        if run_timeout is not None and timeout is not None and run_timeout > timeout:
            raise ValueError(f"Run timeout ({run_timeout}s) cannot exceed total timeout ({timeout}s)")

        # TODO: validate that schema features are present in the dataset
        # TODO: validate that datasets do not contain duplicate features
        try:
            # Convert string provider to config if needed
            if isinstance(provider, str):
                provider_config = ProviderConfig(default_provider=provider)
            else:
                provider_config = provider

            # We use the tool_provider for schema resolution and tool operations
            provider_obj = Provider(model=provider_config.tool_provider)
            self.state = ModelState.BUILDING

            # Step 1: coerce datasets to supported formats and register them
            self.training_data = {
                f"dataset_{i}": DatasetAdapter.coerce((data.data if isinstance(data, DatasetGenerator) else data))
                for i, data in enumerate(datasets)
            }
            self.object_registry.register_multiple(TabularConvertible, self.training_data)

            # Step 2: resolve schemas
            self.schema_resolver = SchemaResolver(provider_obj, self.intent)

            if self.input_schema is None and self.output_schema is None:
                self.input_schema, self.output_schema = self.schema_resolver.resolve(self.training_data)
            elif self.output_schema is None:
                _, self.output_schema = self.schema_resolver.resolve(self.training_data)
            elif self.input_schema is None:
                self.input_schema, _ = self.schema_resolver.resolve(self.training_data)

            # Run callbacks for build start
            for callback in self.object_registry.get_all(Callback).values():
                try:
                    # Note: callbacks still receive the actual dataset objects for backward compatibility
                    callback.on_build_start(
                        BuildStateInfo(
                            intent=self.intent,
                            input_schema=self.input_schema,
                            output_schema=self.output_schema,
                            provider=provider_config.tool_provider,  # Use tool_provider for callbacks
                            run_timeout=run_timeout,
                            max_iterations=max_iterations,
                            timeout=timeout,
                            datasets={
                                name: self.object_registry.get(TabularConvertible, name)
                                for name in self.training_data.keys()
                            },
                        )
                    )
                except Exception as e:
                    # Log full stack trace at debug level
                    import traceback

                    logger.debug(
                        f"Error in callback {callback.__class__.__name__}.on_build_start: {e}\n{traceback.format_exc()}"
                    )

                    # Log a shorter message at warning level
                    logger.warning(f"Error in callback {callback.__class__.__name__}.on_build_start: {str(e)[:50]}")

            # Step 3: generate model
            # Start the model generation run
            agent_prompt = prompt_templates.agent_builder_prompt(
                intent=self.intent,
                input_schema=json.dumps(format_schema(self.input_schema), indent=4),
                output_schema=json.dumps(format_schema(self.output_schema), indent=4),
                datasets=list(self.training_data.keys()),
                working_dir=self.working_dir,
                max_iterations=max_iterations,
            )
            agent = PlexeAgent(
                orchestrator_model_id=provider_config.orchestrator_provider,
                ml_researcher_model_id=provider_config.research_provider,
                ml_engineer_model_id=provider_config.engineer_provider,
                ml_ops_engineer_model_id=provider_config.ops_provider,
                verbose=verbose,
                max_steps=30,
<<<<<<< HEAD
=======
                distributed=self.distributed,
                chain_of_thought_callable=cot_callable,
>>>>>>> ddab3809
            )
            generated = agent.run(
                agent_prompt,
                additional_args={
                    "intent": self.intent,
                    "working_dir": self.working_dir,
                    "input_schema": format_schema(self.input_schema),
                    "output_schema": format_schema(self.output_schema),
                    "provider": provider_config.tool_provider,  # Use tool_provider for tool operations
                    "max_iterations": max_iterations,
                    "timeout": timeout,
                    "run_timeout": run_timeout,
                },
            )

            # Run callbacks for build end
            for callback in self.object_registry.get_all(Callback).values():
                try:
                    # Note: callbacks still receive the actual dataset objects for backward compatibility
                    callback.on_build_end(
                        BuildStateInfo(
                            intent=self.intent,
                            input_schema=self.input_schema,
                            output_schema=self.output_schema,
                            provider=provider,
                            run_timeout=run_timeout,
                            max_iterations=max_iterations,
                            timeout=timeout,
                            datasets={
                                name: self.object_registry.get(TabularConvertible, name)
                                for name in self.training_data.keys()
                            },
                        )
                    )
                except Exception as e:
                    # Log full stack trace at debug level
                    import traceback

                    logger.debug(
                        f"Error in callback {callback.__class__.__name__}.on_build_end: {e}\n{traceback.format_exc()}"
                    )

                    # Log a shorter message at warning level
                    logger.warning(f"Error in callback {callback.__class__.__name__}.on_build_end: {str(e)[:50]}")

            # Step 4: update model state and attributes
            self.trainer_source = generated.training_source_code
            self.predictor_source = generated.inference_source_code
            self.predictor = generated.predictor
            self.artifacts = generated.model_artifacts

            # Convert Metric object to a dictionary with the entire metric object as the value
            self.metric = generated.test_performance

            # Store the model metadata from the generation process
            self.metadata.update(generated.metadata)

            # Store provider information in metadata
            self.metadata["provider"] = str(provider_config.default_provider)
            self.metadata["orchestrator_provider"] = str(provider_config.orchestrator_provider)
            self.metadata["research_provider"] = str(provider_config.research_provider)
            self.metadata["engineer_provider"] = str(provider_config.engineer_provider)
            self.metadata["ops_provider"] = str(provider_config.ops_provider)
            self.metadata["tool_provider"] = str(provider_config.tool_provider)

            self.state = ModelState.READY

            # Run callbacks for 'on_build_end' event
            for callback in self.object_registry.get_all(Callback).values():
                try:
                    callback.on_build_end(
                        BuildStateInfo(
                            intent=self.intent,
                            provider=provider_config.tool_provider,  # Use tool_provider for callbacks
                        )
                    )
                except Exception as e:
                    # Log full stack trace at debug level
                    import traceback

                    logger.debug(
                        f"Error in callback {callback.__class__.__name__}.on_build_end: {e}\n{traceback.format_exc()}"
                    )

                    # Log a shorter message at warning level
                    logger.warning(f"Error in callback {callback.__class__.__name__}.on_build_end: {str(e)[:50]}")

        except Exception as e:
            self.state = ModelState.ERROR
            # Log full stack trace at debug level
            import traceback

            logger.debug(f"Error during model building: {str(e)}\n{traceback.format_exc()}")

            # Log a shorter message at error level
            logger.error(f"Error during model building: {str(e)[:50]}")
            raise e

    def predict(self, x: Dict[str, Any], validate_input: bool = False, validate_output: bool = False) -> Dict[str, Any]:
        """
        Call the model with input x and return the output.
        :param x: input to the model
        :param validate_input: whether to validate the input against the input schema
        :param validate_output: whether to validate the output against the output schema
        :return: output of the model
        """
        if self.state != ModelState.READY:
            raise RuntimeError("The model is not ready for predictions.")
        try:
            if validate_input:
                self.input_schema.model_validate(x)
            y = self.predictor.predict(x)
            if validate_output:
                self.output_schema.model_validate(y)
            return y
        except Exception as e:
            raise RuntimeError(f"Error during prediction: {str(e)}") from e

    def get_state(self) -> ModelState:
        """
        Return the current state of the model.
        :return: the current state of the model
        """
        return self.state

    def get_metadata(self) -> dict:
        """
        Return metadata about the model.
        :return: metadata about the model
        """
        return self.metadata

    def get_metrics(self) -> dict:
        """
        Return metrics about the model.
        :return: metrics about the model
        """
        return None if self.metric is None else {self.metric.name: self.metric.value}

    def describe(self) -> ModelDescription:
        """
        Return a structured description of the model.

        :return: A ModelDescription object with various methods like to_dict(), as_text(),
                as_markdown(), to_json() for different output formats
        """
        # Create schema info
        schemas = SchemaInfo(
            input=format_schema(self.input_schema),
            output=format_schema(self.output_schema),
            constraints=[str(constraint) for constraint in self.constraints],
        )

        # Create implementation info
        implementation = ImplementationInfo(
            framework=self.metadata.get("framework", "Unknown"),
            model_type=self.metadata.get("model_type", "Unknown"),
            artifacts=[a.name for a in self.artifacts],
            size=calculate_model_size(self.artifacts),
        )

        # Create performance info
        # Convert Metric objects to string representation for JSON serialization
        metrics_dict = {}
        if hasattr(self.metric, "value") and hasattr(self.metric, "name"):  # Check if it's a Metric object
            metrics_dict[self.metric.name] = str(self.metric.value)

        performance = PerformanceInfo(
            metrics=metrics_dict,
            training_data_info={
                name: {
                    "modality": data.structure.modality,
                    "features": data.structure.features,
                    "structure": data.structure.details,
                }
                for name, data in self.training_data.items()
            },
        )

        # Create code info
        code = CodeInfo(
            training=format_code_snippet(self.trainer_source), prediction=format_code_snippet(self.predictor_source)
        )

        # Assemble and return the complete model description
        return ModelDescription(
            id=self.identifier,
            state=self.state.value,
            intent=self.intent,
            schemas=schemas,
            implementation=implementation,
            performance=performance,
            code=code,
            training_date=self.metadata.get("creation_date", "Unknown"),
            rationale=self.metadata.get("selection_rationale", "Unknown"),
            provider=self.metadata.get("provider", "Unknown"),
            task_type=self.metadata.get("task_type", "Unknown"),
            domain=self.metadata.get("domain", "Unknown"),
            behavior=self.metadata.get("behavior", "Unknown"),
            preprocessing_summary=self.metadata.get("preprocessing_summary", "Unknown"),
            architecture_summary=self.metadata.get("architecture_summary", "Unknown"),
            training_procedure=self.metadata.get("training_procedure", "Unknown"),
            evaluation_metric=self.metadata.get("evaluation_metric", "Unknown"),
            inference_behavior=self.metadata.get("inference_behavior", "Unknown"),
            strengths=self.metadata.get("strengths", "Unknown"),
            limitations=self.metadata.get("limitations", "Unknown"),
        )<|MERGE_RESOLUTION|>--- conflicted
+++ resolved
@@ -272,11 +272,7 @@
                 ml_ops_engineer_model_id=provider_config.ops_provider,
                 verbose=verbose,
                 max_steps=30,
-<<<<<<< HEAD
-=======
-                distributed=self.distributed,
                 chain_of_thought_callable=cot_callable,
->>>>>>> ddab3809
             )
             generated = agent.run(
                 agent_prompt,
