--- conflicted
+++ resolved
@@ -51,12 +51,7 @@
         Returns:
             A dictionary containing execution results with model artifacts and their registry names
         """
-<<<<<<< HEAD
         logger.info(f"execute_training_code for node_id={node_id}")
-=======
-        # Log the distributed flag
-        logger.debug(f"execute_training_code called with distributed={distributed}")
->>>>>>> ddab3809
 
         from plexe.callbacks import BuildStateInfo
 
@@ -247,7 +242,6 @@
     Returns:
         Executor class (not instance) appropriate for the environment
     """
-<<<<<<< HEAD
     # Check if Ray is available
     try:
         import ray
@@ -279,31 +273,17 @@
     )
 
     if ray_configured:
-=======
-    # Log the distributed flag
-    logger.debug(f"get_executor_class using distributed={distributed}")
-    if distributed:
->>>>>>> ddab3809
         try:
             # Try to import Ray executor
             from plexe.internal.models.execution.ray_executor import RayExecutor
 
-<<<<<<< HEAD
             logger.info("Using Ray for execution based on configuration")
-=======
-            logger.debug("Using Ray for distributed execution")
->>>>>>> ddab3809
             return RayExecutor
         except ImportError:
             # Fall back to process executor if Ray executor is not available
             logger.warning("Ray configured but RayExecutor not available, falling back to ProcessExecutor")
             return ProcessExecutor
 
-<<<<<<< HEAD
     # Default to ProcessExecutor when Ray is not available
     logger.info("Using ProcessExecutor (Ray not initialized or configured)")
-=======
-    # Default to ProcessExecutor for non-distributed execution
-    logger.debug("Using ProcessExecutor (non-distributed)")
->>>>>>> ddab3809
     return ProcessExecutor