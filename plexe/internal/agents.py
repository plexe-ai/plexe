"""
This module defines a multi-agent ML engineering system for building machine learning models.
"""

import logging
import types
from dataclasses import dataclass, field
from typing import List, Dict, Optional, Callable

from smolagents import CodeAgent, LiteLLMModel, ToolCallingAgent

from plexe.config import config
from plexe.internal.common.registries.objects import ObjectRegistry
from plexe.internal.common.utils.agents import get_prompt_templates
from plexe.internal.models.entities.artifact import Artifact
from plexe.internal.models.entities.code import Code
from plexe.internal.models.entities.metric import Metric
from plexe.internal.models.entities.metric import MetricComparator, ComparisonMethod
from plexe.internal.models.interfaces.predictor import Predictor
from plexe.internal.models.tools.code_generation import (
    generate_inference_code,
    fix_inference_code,
    generate_training_code,
    fix_training_code,
)
from plexe.internal.models.tools.datasets import split_datasets, create_input_sample
from plexe.internal.models.tools.evaluation import review_finalised_model
from plexe.internal.models.tools.execution import get_executor_tool
from plexe.internal.models.tools.metrics import select_target_metric
from plexe.internal.models.tools.response_formatting import (
    format_final_orchestrator_agent_response,
    format_final_mle_agent_response,
    format_final_mlops_agent_response,
)
from plexe.internal.models.tools.validation import validate_inference_code, validate_training_code

logger = logging.getLogger(__name__)


@dataclass
class ModelGenerationResult:
    training_source_code: str
    inference_source_code: str
    predictor: Predictor
    model_artifacts: List[Artifact]
    performance: Metric  # Validation performance
    test_performance: Metric = None  # Test set performance
    metadata: Dict[str, str] = field(default_factory=dict)  # Model metadata


class PlexeAgent:
    """
    Multi-agent ML engineering system for building machine learning models.

    This class creates and manages a system of specialized agents that work together
    to analyze data, plan solutions, train models, and generate inference code.
    """

    def __init__(
        self,
        orchestrator_model_id: str = "anthropic/claude-3-7-sonnet-20250219",
        ml_researcher_model_id: str = "openai/gpt-4o",
        ml_engineer_model_id: str = "anthropic/claude-3-7-sonnet-20250219",
        ml_ops_engineer_model_id: str = "anthropic/claude-3-7-sonnet-20250219",
        verbose: bool = False,
        max_steps: int = 30,
<<<<<<< HEAD
=======
        distributed: bool = False,
        chain_of_thought_callable: Optional[Callable] = None,
>>>>>>> ddab3809
    ):
        """
        Initialize the multi-agent ML engineering system.

        Args:
            orchestrator_model_id: Model ID for the orchestrator agent
            ml_researcher_model_id: Model ID for the ML researcher agent
            ml_engineer_model_id: Model ID for the ML engineer agent
            ml_ops_engineer_model_id: Model ID for the ML ops engineer agent
            verbose: Whether to display detailed agent logs
            max_steps: Maximum number of steps for the orchestrator agent
<<<<<<< HEAD
=======
            distributed: Whether to run the agents in a distributed environment
            chain_of_thought_callable: Optional callable for chain of thought logging
>>>>>>> ddab3809
        """
        self.orchestrator_model_id = orchestrator_model_id
        self.ml_researcher_model_id = ml_researcher_model_id
        self.ml_engineer_model_id = ml_engineer_model_id
        self.ml_ops_engineer_model_id = ml_ops_engineer_model_id
        self.verbose = verbose
        self.max_steps = max_steps
<<<<<<< HEAD
=======
        self.distributed = distributed
        self.chain_of_thought_callable = chain_of_thought_callable
>>>>>>> ddab3809

        # Set verbosity levels
        self.orchestrator_verbosity = 2 if verbose else 0
        self.specialist_verbosity = 1 if verbose else 0

        # Create solution planner agent - plans ML approaches
        self.ml_research_agent = ToolCallingAgent(
            name="MLResearchScientist",
            description=(
                "Expert ML researcher that develops detailed solution ideas and plans for ML use cases. "
                "To work effectively, as part of the 'task' prompt the agent STRICTLY requires:"
                "- the ML task definition (i.e. 'intent')"
                "- input schema for the model"
                "- output schema for the model"
                "- the name and comparison method of the metric to optimise"
                "- the identifier of the LLM that should be used for plan generation"
            ),
            model=LiteLLMModel(model_id=self.ml_researcher_model_id),
            tools=[],
            add_base_tools=False,
            verbosity_level=self.specialist_verbosity,
            prompt_templates=get_prompt_templates("toolcalling_agent.yaml", "mls_prompt_templates.yaml"),
            step_callbacks=[self.chain_of_thought_callable],
        )

        # Create model trainer agent - implements training code
        self.mle_agent = ToolCallingAgent(
            name="MLEngineer",
            description=(
                "Expert ML engineer that implements, trains and validates ML models based on provided plans. "
                "To work effectively, as part of the 'task' prompt the agent STRICTLY requires:"
                "- the ML task definition (i.e. 'intent')"
                "- input schema for the model"
                "- output schema for the model"
                "- the name and comparison method of the metric to optimise"
                "- the full solution plan that outlines how to solve this problem"
                "- the split train/validation dataset names"
                "- the working directory to use for model execution"
                "- the identifier of the LLM that should be used for code generation"
            ),
            model=LiteLLMModel(model_id=self.ml_engineer_model_id),
            tools=[
                generate_training_code,
                validate_training_code,
                fix_training_code,
                get_executor_tool(),
                format_final_mle_agent_response,
            ],
            add_base_tools=False,
            verbosity_level=self.specialist_verbosity,
            prompt_templates=get_prompt_templates("toolcalling_agent.yaml", "mle_prompt_templates.yaml"),
            step_callbacks=[self.chain_of_thought_callable],
        )

        # Create predictor builder agent - creates inference code
        self.mlops_engineer = ToolCallingAgent(
            name="MLOperationsEngineer",
            description=(
                "Expert ML operations engineer that writes inference code for ML models to be used in production. "
                "To work effectively, as part of the 'task' prompt the agent STRICTLY requires:"
                "- input schema for the model"
                "- output schema for the model"
                "- the 'training code id' of the training code produced by the MLEngineer agent"
                "- the identifier of the LLM that should be used for code generation"
            ),
            model=LiteLLMModel(model_id=self.ml_ops_engineer_model_id),
            tools=[
                split_datasets,
                generate_inference_code,
                validate_inference_code,
                fix_inference_code,
                format_final_mlops_agent_response,
            ],
            add_base_tools=False,
            verbosity_level=self.specialist_verbosity,
            prompt_templates=get_prompt_templates("toolcalling_agent.yaml", "mlops_prompt_templates.yaml"),
            planning_interval=8,
            step_callbacks=[self.chain_of_thought_callable],
        )

        # Create orchestrator agent - coordinates the workflow
        self.manager_agent = CodeAgent(
            name="Orchestrator",
            model=LiteLLMModel(model_id=self.orchestrator_model_id),
            tools=[
                select_target_metric,
                review_finalised_model,
                split_datasets,
                create_input_sample,
                format_final_orchestrator_agent_response,
            ],
            managed_agents=[self.ml_research_agent, self.mle_agent, self.mlops_engineer],
            add_base_tools=False,
            verbosity_level=self.orchestrator_verbosity,
            additional_authorized_imports=config.code_generation.authorized_agent_imports,
            max_steps=self.max_steps,
            prompt_templates=get_prompt_templates("code_agent.yaml", "manager_prompt_templates.yaml"),
            planning_interval=7,
            step_callbacks=[self.chain_of_thought_callable],
        )

    def run(self, task, additional_args: dict) -> ModelGenerationResult:
        """
        Run the orchestrator agent to generate a machine learning model.

        Returns:
            ModelGenerationResult: The result of the model generation process.
        """
        object_registry = ObjectRegistry()
        result = self.manager_agent.run(task=task, additional_args=additional_args)

        try:
            # Only log the full result when in verbose mode
            if logger.isEnabledFor(logging.DEBUG):
                logger.debug("Agent result: %s", result)

            # Extract data from the agent result
            training_code_id = result.get("training_code_id", "")
            inference_code_id = result.get("inference_code_id", "")
            training_code = object_registry.get(Code, training_code_id).code
            inference_code = object_registry.get(Code, inference_code_id).code

            # Extract performance metrics
            if "performance" in result and isinstance(result["performance"], dict):
                metrics = result["performance"]
            else:
                metrics = {}

            metric_name = metrics.get("name", "unknown")
            metric_value = metrics.get("value", 0.0)
            comparison_str = metrics.get("comparison_method", "")
            comparison_method_map = {
                "HIGHER_IS_BETTER": ComparisonMethod.HIGHER_IS_BETTER,
                "LOWER_IS_BETTER": ComparisonMethod.LOWER_IS_BETTER,
                "TARGET_IS_BETTER": ComparisonMethod.TARGET_IS_BETTER,
            }
            comparison_method = ComparisonMethod.HIGHER_IS_BETTER  # Default to higher is better
            for key, method in comparison_method_map.items():
                if key in comparison_str:
                    comparison_method = method

            comparator = MetricComparator(comparison_method)
            performance = Metric(
                name=metric_name,
                value=metric_value,
                comparator=comparator,
            )

            # Get model artifacts from registry or result
            artifact_names = result.get("model_artifact_names", [])

            # Model metadata
            metadata = result.get("metadata", {"model_type": "unknown", "framework": "unknown"})

            # Compile the inference code into a module
            inference_module: types.ModuleType = types.ModuleType("predictor")
            exec(inference_code, inference_module.__dict__)
            # Instantiate the predictor class from the loaded module
            predictor_class = getattr(inference_module, "PredictorImplementation")
            predictor = predictor_class(object_registry.get_all(Artifact).values())

            return ModelGenerationResult(
                training_source_code=training_code,
                inference_source_code=inference_code,
                predictor=predictor,
                model_artifacts=list(object_registry.get_multiple(Artifact, artifact_names).values()),
                performance=performance,
                test_performance=performance,  # Using the same performance for now
                metadata=metadata,
            )
        except Exception as e:
            raise RuntimeError(f"❌ Failed to process agent result: {str(e)}") from e<|MERGE_RESOLUTION|>--- conflicted
+++ resolved
@@ -64,11 +64,7 @@
         ml_ops_engineer_model_id: str = "anthropic/claude-3-7-sonnet-20250219",
         verbose: bool = False,
         max_steps: int = 30,
-<<<<<<< HEAD
-=======
-        distributed: bool = False,
         chain_of_thought_callable: Optional[Callable] = None,
->>>>>>> ddab3809
     ):
         """
         Initialize the multi-agent ML engineering system.
@@ -80,11 +76,7 @@
             ml_ops_engineer_model_id: Model ID for the ML ops engineer agent
             verbose: Whether to display detailed agent logs
             max_steps: Maximum number of steps for the orchestrator agent
-<<<<<<< HEAD
-=======
-            distributed: Whether to run the agents in a distributed environment
             chain_of_thought_callable: Optional callable for chain of thought logging
->>>>>>> ddab3809
         """
         self.orchestrator_model_id = orchestrator_model_id
         self.ml_researcher_model_id = ml_researcher_model_id
@@ -92,11 +84,7 @@
         self.ml_ops_engineer_model_id = ml_ops_engineer_model_id
         self.verbose = verbose
         self.max_steps = max_steps
-<<<<<<< HEAD
-=======
-        self.distributed = distributed
         self.chain_of_thought_callable = chain_of_thought_callable
->>>>>>> ddab3809
 
         # Set verbosity levels
         self.orchestrator_verbosity = 2 if verbose else 0
