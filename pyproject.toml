[tool.poetry]
name = "smolmodels"
version = "0.12.5"
description = "A framework for building ML models from natural language"
authors = [
    "marcellodebernardi <marcello.debernardi@outlook.com>",
    "vaibs-d <vaibhavatlamarts@gmail.com>"
]
license = "Apache-2.0"
readme = "README.md"
repository = "https://github.com/plexe-ai/smolmodels"
homepage = "https://github.com/plexe-ai/smolmodels"
packages = [{ include = "smolmodels" }]
classifiers = [
    "Development Status :: 3 - Alpha",
    "Intended Audience :: Developers",
    "Intended Audience :: Science/Research",
    "License :: OSI Approved :: Apache Software License",
    "Programming Language :: Python :: 3",
    "Programming Language :: Python :: 3.12",
    "Topic :: Scientific/Engineering :: Artificial Intelligence",
    "Topic :: Software Development :: Libraries :: Python Modules"
]
keywords = ["custom ai", "llm", "machine learning model", "data generation"]

[tool.poetry.dependencies]
python = ">=3.11,<3.13"
pandas = "^2.2.0"
google-generativeai = "^0.8.2"
imbalanced-learn = "^0.12.4"
pydantic = "^2.9.2"
scikit-learn = "^1.5.2"
seaborn = "^0.12.2"
dataclasses-json = "^0.6.7"
bandit = "^1.8.2"
anthropic = "0.42.0"
openai = "^1.60.1"
joblib = "^1.4.2"
mlxtend = "^0.23.4"
xgboost = "^2.1.3"
instructor = { extras = ["anthropic"], version = "^1.7.2" }
tenacity = "^9.0.0"
pyarrow = "^19.0.0"
litellm = "^1.60.0"
statsmodels = "^0.14.4"
hypothesis = "^6.125.1"
numpy = ">=1.23.2,<2.0.0"
black = "^24.10.0"

# Deep learning dependencies
torch = { version = ">=2.0.0,<2.3.0", optional = true }
transformers = { version = "4.35.2", optional = true }
tokenizers = { version = "^0.15.1", optional = true }
accelerate = { version = "0.24.1", optional = true }
safetensors = { version = "^0.4.1", optional = true }
jinja2 = "^3.1.6"

[tool.poetry.extras]
all = ["torch", "transformers", "tokenizers", "accelerate", "safetensors"]
deep-learning = ["torch", "transformers", "tokenizers", "accelerate", "safetensors"]
lightweight = []

[tool.poetry.group.dev.dependencies]
pytest = "^8.3.4"
pre-commit = "^4.0.1"
ruff = "^0.9.1"
jupyterlab = "^4.2.5"
tox = "^4.14.1"
<<<<<<< HEAD
kaggle = "1.6.17"
=======
pytest-cov = "^6.0.0"
>>>>>>> 9232b219

[tool.semantic_release]
version_variables = ["pyproject.toml:version"]
commit_parser = "angular"
build_command = "poetry build"

[build-system]
requires = ["poetry-core"]
build-backend = "poetry.core.masonry.api"

[tool.black]
line-length = 120
target-version = ["py312"]
exclude = '''
/(
    \.git
  | \.venv
  | __pycache__
  | build
  | dist
)/
'''

[tool.ruff]
line-length = 120
target-version = "py312"

[tool.ruff.lint]
ignore = [
    "E203", # Whitespace before ':'
    "E501", # Line length
    "E402", # Imports not at top of file
]<|MERGE_RESOLUTION|>--- conflicted
+++ resolved
@@ -66,11 +66,8 @@
 ruff = "^0.9.1"
 jupyterlab = "^4.2.5"
 tox = "^4.14.1"
-<<<<<<< HEAD
 kaggle = "1.6.17"
-=======
 pytest-cov = "^6.0.0"
->>>>>>> 9232b219
 
 [tool.semantic_release]
 version_variables = ["pyproject.toml:version"]
